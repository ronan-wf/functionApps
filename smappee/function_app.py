# 11/09/25 12:10 Writing to main

import logging
from helpers.helpers import _get_service_locations,_get_index_for_sensors,_get_unique_sensor_names,_get_consumption_data,_get_gateway_sensor_info,_generate_insert,_write_to_tsdb, log_timing
from helpers.token_refresh import _get_active_token

import azure.functions as func
from azure.keyvault.secrets import SecretClient
from azure.identity import DefaultAzureCredential

app = func.FunctionApp()

@app.timer_trigger(schedule="0 */5 * * * *", arg_name="myTimer", run_on_startup=False,
              use_monitor=False) 
@log_timing()
def smappeeIngest(myTimer: func.TimerRequest) -> None:
    logging.info("Starting Smappee ingest")
    try:
        logging.basicConfig(level=logging.INFO, format='%(asctime)s - %(levelname)s - %(message)s')
        KV_URI = "https://wffunctionappsvault.vault.azure.net/"
        credential = DefaultAzureCredential()
        kv = SecretClient(vault_url=KV_URI, credential=credential)

        # DB config
        db_conf = {
            "password": kv.get_secret("tsdbPassword").value,
            "port":     kv.get_secret("tsdbPort").value,
            "host":     kv.get_secret("tsdbHost").value,
            "name":     kv.get_secret("tsdbName").value,
            "user":     kv.get_secret("tsdbUser").value,
        }

        sm_conf = {
            "grant_type": "password",
            "client_id": kv.get_secret("smappeeClientID").value,
            "client_secret": kv.get_secret("smappeeClientSecret").value,
            "username": kv.get_secret("smappeeUsername").value,
            "password": kv.get_secret("smappeePassword").value,
        }
        

        SM_TOKEN = _get_active_token(sm_conf)

        HEADERS = {
        "Authorization": f"Bearer {SM_TOKEN}",
        "Accept": "application/json"
        }

        #Get service locations, client ID and location ID from tsdb 
        service_locations = _get_service_locations(db_conf) 

        #Get index for sensors per sensor location
        sensor_index = _get_index_for_sensors(service_locations, HEADERS)

        #Get unique sensor names from the index
        sensor_set = _get_unique_sensor_names(sensor_index)
        
        #Get consumption data for and maps to each service location
        consumption_data_map = _get_consumption_data(service_locations, HEADERS)

        ## Get gateway and sensor information for each service location from tsdb
        gateway_sensor_info = _get_gateway_sensor_info(db_conf, service_locations, sensor_index, sensor_set)

        # Assemble CSV to create insert statements for tsdb
        #_generate_insert(consumption_data_map, sensor_index, service_locations, gateway_sensor_info)

        # Write to tsdb test_main table
        #_write_to_tsdb(db_conf, sensor_index, service_locations, gateway_sensor_info, consumption_data_map)

    except Exception as e:
        logging.exception("Startup failure in SmartFlow timer handler: %s", e)

    logging.info('Completed Smappee ingest')

@log_timing()
def test():
    try:
        logging.basicConfig(level=logging.INFO, format='%(asctime)s - %(levelname)s - %(message)s')
        KV_URI = "https://wffunctionappsvault.vault.azure.net/"
        credential = DefaultAzureCredential()
        kv = SecretClient(vault_url=KV_URI, credential=credential)

        # DB config
        db_conf = {
            "password": kv.get_secret("tsdbPassword").value,
            "port":     kv.get_secret("tsdbPort").value,
            "host":     kv.get_secret("tsdbHost").value,
            "name":     kv.get_secret("tsdbName").value,
            "user":     kv.get_secret("tsdbUser").value,
        }

        sm_conf = {
            "grant_type": "password",
            "client_id": kv.get_secret("smappeeClientID").value,
            "client_secret": kv.get_secret("smappeeClientSecret").value,
            "username": kv.get_secret("smappeeUsername").value,
            "password": kv.get_secret("smappeePassword").value,
        }
        

        SM_TOKEN = _get_active_token(sm_conf)

        HEADERS = {
        "Authorization": f"Bearer {SM_TOKEN}",
        "Accept": "application/json"
        }

        #Get service locations, client ID and location ID from tsdb 
        service_locations = _get_service_locations(db_conf) 

        #Get index for sensors per sensor location
        sensor_index = _get_index_for_sensors(service_locations, HEADERS)

        #Get unique sensor names from the index
        sensor_set = _get_unique_sensor_names(sensor_index)
<<<<<<< HEAD

=======
        
>>>>>>> dd7a6f7b
        #Get consumption data for and maps to each service location
        consumption_data_map = _get_consumption_data(service_locations, HEADERS)

        ## Get gateway and sensor information for each service location from tsdb
        gateway_sensor_info = _get_gateway_sensor_info(db_conf, service_locations, sensor_index, sensor_set)

        # Assemble CSV to create insert statements for tsdb
        _generate_insert(consumption_data_map, sensor_index, service_locations, gateway_sensor_info)

        # Write to tsdb test_main table
        #_write_to_tsdb(db_conf, sensor_index, service_locations, gateway_sensor_info, consumption_data_map)

    except Exception as e:
        logging.exception("Startup failure in SmartFlow timer handler: %s", e)

if __name__ == "__main__":
    test()<|MERGE_RESOLUTION|>--- conflicted
+++ resolved
@@ -1,137 +1,133 @@
-# 11/09/25 12:10 Writing to main
-
-import logging
-from helpers.helpers import _get_service_locations,_get_index_for_sensors,_get_unique_sensor_names,_get_consumption_data,_get_gateway_sensor_info,_generate_insert,_write_to_tsdb, log_timing
-from helpers.token_refresh import _get_active_token
-
-import azure.functions as func
-from azure.keyvault.secrets import SecretClient
-from azure.identity import DefaultAzureCredential
-
-app = func.FunctionApp()
-
-@app.timer_trigger(schedule="0 */5 * * * *", arg_name="myTimer", run_on_startup=False,
-              use_monitor=False) 
-@log_timing()
-def smappeeIngest(myTimer: func.TimerRequest) -> None:
-    logging.info("Starting Smappee ingest")
-    try:
-        logging.basicConfig(level=logging.INFO, format='%(asctime)s - %(levelname)s - %(message)s')
-        KV_URI = "https://wffunctionappsvault.vault.azure.net/"
-        credential = DefaultAzureCredential()
-        kv = SecretClient(vault_url=KV_URI, credential=credential)
-
-        # DB config
-        db_conf = {
-            "password": kv.get_secret("tsdbPassword").value,
-            "port":     kv.get_secret("tsdbPort").value,
-            "host":     kv.get_secret("tsdbHost").value,
-            "name":     kv.get_secret("tsdbName").value,
-            "user":     kv.get_secret("tsdbUser").value,
-        }
-
-        sm_conf = {
-            "grant_type": "password",
-            "client_id": kv.get_secret("smappeeClientID").value,
-            "client_secret": kv.get_secret("smappeeClientSecret").value,
-            "username": kv.get_secret("smappeeUsername").value,
-            "password": kv.get_secret("smappeePassword").value,
-        }
-        
-
-        SM_TOKEN = _get_active_token(sm_conf)
-
-        HEADERS = {
-        "Authorization": f"Bearer {SM_TOKEN}",
-        "Accept": "application/json"
-        }
-
-        #Get service locations, client ID and location ID from tsdb 
-        service_locations = _get_service_locations(db_conf) 
-
-        #Get index for sensors per sensor location
-        sensor_index = _get_index_for_sensors(service_locations, HEADERS)
-
-        #Get unique sensor names from the index
-        sensor_set = _get_unique_sensor_names(sensor_index)
-        
-        #Get consumption data for and maps to each service location
-        consumption_data_map = _get_consumption_data(service_locations, HEADERS)
-
-        ## Get gateway and sensor information for each service location from tsdb
-        gateway_sensor_info = _get_gateway_sensor_info(db_conf, service_locations, sensor_index, sensor_set)
-
-        # Assemble CSV to create insert statements for tsdb
-        #_generate_insert(consumption_data_map, sensor_index, service_locations, gateway_sensor_info)
-
-        # Write to tsdb test_main table
-        #_write_to_tsdb(db_conf, sensor_index, service_locations, gateway_sensor_info, consumption_data_map)
-
-    except Exception as e:
-        logging.exception("Startup failure in SmartFlow timer handler: %s", e)
-
-    logging.info('Completed Smappee ingest')
-
-@log_timing()
-def test():
-    try:
-        logging.basicConfig(level=logging.INFO, format='%(asctime)s - %(levelname)s - %(message)s')
-        KV_URI = "https://wffunctionappsvault.vault.azure.net/"
-        credential = DefaultAzureCredential()
-        kv = SecretClient(vault_url=KV_URI, credential=credential)
-
-        # DB config
-        db_conf = {
-            "password": kv.get_secret("tsdbPassword").value,
-            "port":     kv.get_secret("tsdbPort").value,
-            "host":     kv.get_secret("tsdbHost").value,
-            "name":     kv.get_secret("tsdbName").value,
-            "user":     kv.get_secret("tsdbUser").value,
-        }
-
-        sm_conf = {
-            "grant_type": "password",
-            "client_id": kv.get_secret("smappeeClientID").value,
-            "client_secret": kv.get_secret("smappeeClientSecret").value,
-            "username": kv.get_secret("smappeeUsername").value,
-            "password": kv.get_secret("smappeePassword").value,
-        }
-        
-
-        SM_TOKEN = _get_active_token(sm_conf)
-
-        HEADERS = {
-        "Authorization": f"Bearer {SM_TOKEN}",
-        "Accept": "application/json"
-        }
-
-        #Get service locations, client ID and location ID from tsdb 
-        service_locations = _get_service_locations(db_conf) 
-
-        #Get index for sensors per sensor location
-        sensor_index = _get_index_for_sensors(service_locations, HEADERS)
-
-        #Get unique sensor names from the index
-        sensor_set = _get_unique_sensor_names(sensor_index)
-<<<<<<< HEAD
-
-=======
-        
->>>>>>> dd7a6f7b
-        #Get consumption data for and maps to each service location
-        consumption_data_map = _get_consumption_data(service_locations, HEADERS)
-
-        ## Get gateway and sensor information for each service location from tsdb
-        gateway_sensor_info = _get_gateway_sensor_info(db_conf, service_locations, sensor_index, sensor_set)
-
-        # Assemble CSV to create insert statements for tsdb
-        _generate_insert(consumption_data_map, sensor_index, service_locations, gateway_sensor_info)
-
-        # Write to tsdb test_main table
-        #_write_to_tsdb(db_conf, sensor_index, service_locations, gateway_sensor_info, consumption_data_map)
-
-    except Exception as e:
-        logging.exception("Startup failure in SmartFlow timer handler: %s", e)
-
-if __name__ == "__main__":
+# 11/09/25 12:10 Writing to main
+
+import logging
+from helpers.helpers import _get_service_locations,_get_index_for_sensors,_get_unique_sensor_names,_get_consumption_data,_get_gateway_sensor_info,_generate_insert,_write_to_tsdb, log_timing
+from helpers.token_refresh import _get_active_token
+
+import azure.functions as func
+from azure.keyvault.secrets import SecretClient
+from azure.identity import DefaultAzureCredential
+
+app = func.FunctionApp()
+
+@app.timer_trigger(schedule="0 */5 * * * *", arg_name="myTimer", run_on_startup=False,
+              use_monitor=False) 
+@log_timing()
+def smappeeIngest(myTimer: func.TimerRequest) -> None:
+    logging.info("Starting Smappee ingest")
+    try:
+        logging.basicConfig(level=logging.INFO, format='%(asctime)s - %(levelname)s - %(message)s')
+        KV_URI = "https://wffunctionappsvault.vault.azure.net/"
+        credential = DefaultAzureCredential()
+        kv = SecretClient(vault_url=KV_URI, credential=credential)
+
+        # DB config
+        db_conf = {
+            "password": kv.get_secret("tsdbPassword").value,
+            "port":     kv.get_secret("tsdbPort").value,
+            "host":     kv.get_secret("tsdbHost").value,
+            "name":     kv.get_secret("tsdbName").value,
+            "user":     kv.get_secret("tsdbUser").value,
+        }
+
+        sm_conf = {
+            "grant_type": "password",
+            "client_id": kv.get_secret("smappeeClientID").value,
+            "client_secret": kv.get_secret("smappeeClientSecret").value,
+            "username": kv.get_secret("smappeeUsername").value,
+            "password": kv.get_secret("smappeePassword").value,
+        }
+        
+
+        SM_TOKEN = _get_active_token(sm_conf)
+
+        HEADERS = {
+        "Authorization": f"Bearer {SM_TOKEN}",
+        "Accept": "application/json"
+        }
+
+        #Get service locations, client ID and location ID from tsdb 
+        service_locations = _get_service_locations(db_conf) 
+
+        #Get index for sensors per sensor location
+        sensor_index = _get_index_for_sensors(service_locations, HEADERS)
+
+        #Get unique sensor names from the index
+        sensor_set = _get_unique_sensor_names(sensor_index)
+        
+        #Get consumption data for and maps to each service location
+        consumption_data_map = _get_consumption_data(service_locations, HEADERS)
+
+        ## Get gateway and sensor information for each service location from tsdb
+        gateway_sensor_info = _get_gateway_sensor_info(db_conf, service_locations, sensor_index, sensor_set)
+
+        # Assemble CSV to create insert statements for tsdb
+        #_generate_insert(consumption_data_map, sensor_index, service_locations, gateway_sensor_info)
+
+        # Write to tsdb test_main table
+        #_write_to_tsdb(db_conf, sensor_index, service_locations, gateway_sensor_info, consumption_data_map)
+
+    except Exception as e:
+        logging.exception("Startup failure in SmartFlow timer handler: %s", e)
+
+    logging.info('Completed Smappee ingest')
+
+@log_timing()
+def test():
+    try:
+        logging.basicConfig(level=logging.INFO, format='%(asctime)s - %(levelname)s - %(message)s')
+        KV_URI = "https://wffunctionappsvault.vault.azure.net/"
+        credential = DefaultAzureCredential()
+        kv = SecretClient(vault_url=KV_URI, credential=credential)
+
+        # DB config
+        db_conf = {
+            "password": kv.get_secret("tsdbPassword").value,
+            "port":     kv.get_secret("tsdbPort").value,
+            "host":     kv.get_secret("tsdbHost").value,
+            "name":     kv.get_secret("tsdbName").value,
+            "user":     kv.get_secret("tsdbUser").value,
+        }
+
+        sm_conf = {
+            "grant_type": "password",
+            "client_id": kv.get_secret("smappeeClientID").value,
+            "client_secret": kv.get_secret("smappeeClientSecret").value,
+            "username": kv.get_secret("smappeeUsername").value,
+            "password": kv.get_secret("smappeePassword").value,
+        }
+        
+
+        SM_TOKEN = _get_active_token(sm_conf)
+
+        HEADERS = {
+        "Authorization": f"Bearer {SM_TOKEN}",
+        "Accept": "application/json"
+        }
+
+        #Get service locations, client ID and location ID from tsdb 
+        service_locations = _get_service_locations(db_conf) 
+
+        #Get index for sensors per sensor location
+        sensor_index = _get_index_for_sensors(service_locations, HEADERS)
+
+        #Get unique sensor names from the index
+        sensor_set = _get_unique_sensor_names(sensor_index)
+        
+        #Get consumption data for and maps to each service location
+        consumption_data_map = _get_consumption_data(service_locations, HEADERS)
+
+        ## Get gateway and sensor information for each service location from tsdb
+        gateway_sensor_info = _get_gateway_sensor_info(db_conf, service_locations, sensor_index, sensor_set)
+
+        # Assemble CSV to create insert statements for tsdb
+        _generate_insert(consumption_data_map, sensor_index, service_locations, gateway_sensor_info)
+
+        # Write to tsdb test_main table
+        #_write_to_tsdb(db_conf, sensor_index, service_locations, gateway_sensor_info, consumption_data_map)
+
+    except Exception as e:
+        logging.exception("Startup failure in SmartFlow timer handler: %s", e)
+
+if __name__ == "__main__":
     test()