--- conflicted
+++ resolved
@@ -1,35 +1,17 @@
-<<<<<<< HEAD
-import logging, pg8000, requests, pytz, time
-from datetime import timedelta, datetime as dt
-from functools import wraps
-from contextlib import contextmanager
-=======
 import logging, pg8000, requests, pytz, time, string
 from datetime import timedelta, datetime as dt
 from io import StringIO
 from functools import wraps
 from contextlib import contextmanager
 from collections import OrderedDict
->>>>>>> dd7a6f7b
 
 session = requests.Session()
 session.mount("https://", requests.adapters.HTTPAdapter(max_retries=3))
 
-<<<<<<< HEAD
-# Rolling 30 minute window from current time
-now = dt.now(pytz.utc)
-time_to   = int(now.timestamp())
-time_from = int((now - timedelta(days=1)).timestamp())
-METRIC = 'electricity'
-
-def log_timing(name=None):
-    """Decorator to log execution time of a function"""
-=======
 METRIC = 'electricity'
 
 #Decoration for timing functions
 def log_timing(name=None):
->>>>>>> dd7a6f7b
     def decorator(func):
         @wraps(func)
         def wrapper(*args, **kwargs):
@@ -43,15 +25,9 @@
         return wrapper
     return decorator
 
-<<<<<<< HEAD
-@contextmanager
-def timing_block(label: str):
-    """Context manager for measuring arbitrary code blocks"""
-=======
 #Function for timing code blocks
 @contextmanager
 def timing_block(label: str):
->>>>>>> dd7a6f7b
     start = time.perf_counter()
     try:
         yield
@@ -59,10 +35,7 @@
         elapsed = (time.perf_counter() - start) * 1000
         logging.info(f"   ↳ {label} took {elapsed:.2f} ms")
 
-<<<<<<< HEAD
-=======
-@log_timing()
->>>>>>> dd7a6f7b
+@log_timing()
 def _query_db(db_conf: dict, query, params=None, fetch=True, many=False):
     try:
         with pg8000.connect(
@@ -383,20 +356,6 @@
     if not rows:
         logging.warning("No rows to write to database, exiting...")
         return
-<<<<<<< HEAD
-    logging.info(f"Number of rows prepped {len(rows)}")
-    
-    query = """
-        INSERT INTO test_table_main (time, sensor, value, gateway, client_id, location_id, note, metric)
-        VALUES (%s, %s, %s, %s, %s, %s, %s, %s);
-            """
-        #ON CONFLICT (time, client_id, location_id, metric, gateway, sensor) DO NOTHING;
-    
-    with timing_block("Insert statement"):
-        inserts = _query_db(db_conf, query, rows, fetch=False, many=True)
-        if inserts is not False:
-            logging.info(f"✅ Successfully inserted new rows into the database.")
-=======
 
     logging.info(f"Prepared {len(rows)} rows")
 
@@ -452,5 +411,4 @@
                     conn.commit()
                     logging.info("COPY to temp > INSERT to main completed")
     except Exception as e:
-        logging.exception("Database COPY/INSERT failed: %s", e)
->>>>>>> dd7a6f7b
+        logging.exception("Database COPY/INSERT failed: %s", e)